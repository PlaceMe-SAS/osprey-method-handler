{
  "name": "osprey-method-handler",
  "version": "0.11.1",
  "description": "Middleware for validating requests and responses based on a RAML method object",
  "main": "osprey-method-handler.js",
  "files": [
    "osprey-method-handler.js",
    "LICENSE"
  ],
  "scripts": {
    "lint": "standard",
    "test-spec": "mocha -R spec --bail",
    "test-cov": "istanbul cover node_modules/mocha/bin/_mocha -- -R spec --bail",
    "test": "npm run lint && npm run test-cov"
  },
  "repository": {
    "type": "git",
    "url": "git://github.com/mulesoft-labs/osprey-method-handler.git"
  },
  "keywords": [
    "raml",
    "osprey",
    "method",
    "resource",
    "handler",
    "middleware",
    "express",
    "json",
    "schemas",
    "validation"
  ],
  "author": "MuleSoft, Inc.",
  "license": "Apache-2.0",
  "bugs": {
    "url": "https://github.com/mulesoft-labs/osprey-method-handler/issues"
  },
  "homepage": "https://github.com/mulesoft-labs/osprey-method-handler",
  "devDependencies": {
    "chai": "^4.1.2",
<<<<<<< HEAD
    "es6-promise": "^4.2.4",
    "finalhandler": "^1.1.1",
    "istanbul": "^0.4.5",
    "mocha": "^5.0.4",
=======
    "finalhandler": "^1.1.0",
    "istanbul": "^0.4.5",
    "mocha": "^5.0.0",
>>>>>>> 930d0fed
    "osprey-router": "^0.5.0",
    "popsicle": "^9.2.0",
    "popsicle-server": "^2.0.0",
    "pre-commit": "^1.0.5",
<<<<<<< HEAD
    "standard": "^11.0.0"
  },
  "dependencies": {
    "ajv": "^6.4.0",
=======
    "standard": "^10.0.3"
  },
  "dependencies": {
    "ajv": "^6.1.0",
>>>>>>> 930d0fed
    "body-parser": "^1.15.2",
    "busboy": "^0.2.9",
    "compose-middleware": "^4.0.0",
    "debug": "^3.1.0",
    "http-errors": "^1.2.8",
    "is-stream": "^1.0.1",
    "json-schema-compatibility": "^1.0.1",
    "lowercase-keys": "^1.0.0",
    "negotiator": "^0.6.0",
    "object-values": "^1.0.0",
    "parseurl": "^1.3.0",
    "raml-sanitize": "^1.2.0",
    "raml-validate": "^1.1.2",
    "standard-headers": "^0.1.0",
<<<<<<< HEAD
    "stream-equal": "^1.1.1",
=======
    "stream-equal": "^1.1.0",
>>>>>>> 930d0fed
    "type-is": "^1.5.5",
    "xtend": "^4.0.0"
  }
}<|MERGE_RESOLUTION|>--- conflicted
+++ resolved
@@ -37,31 +37,17 @@
   "homepage": "https://github.com/mulesoft-labs/osprey-method-handler",
   "devDependencies": {
     "chai": "^4.1.2",
-<<<<<<< HEAD
-    "es6-promise": "^4.2.4",
     "finalhandler": "^1.1.1",
     "istanbul": "^0.4.5",
     "mocha": "^5.0.4",
-=======
-    "finalhandler": "^1.1.0",
-    "istanbul": "^0.4.5",
-    "mocha": "^5.0.0",
->>>>>>> 930d0fed
     "osprey-router": "^0.5.0",
     "popsicle": "^9.2.0",
     "popsicle-server": "^2.0.0",
     "pre-commit": "^1.0.5",
-<<<<<<< HEAD
     "standard": "^11.0.0"
   },
   "dependencies": {
     "ajv": "^6.4.0",
-=======
-    "standard": "^10.0.3"
-  },
-  "dependencies": {
-    "ajv": "^6.1.0",
->>>>>>> 930d0fed
     "body-parser": "^1.15.2",
     "busboy": "^0.2.9",
     "compose-middleware": "^4.0.0",
@@ -76,11 +62,7 @@
     "raml-sanitize": "^1.2.0",
     "raml-validate": "^1.1.2",
     "standard-headers": "^0.1.0",
-<<<<<<< HEAD
     "stream-equal": "^1.1.1",
-=======
-    "stream-equal": "^1.1.0",
->>>>>>> 930d0fed
     "type-is": "^1.5.5",
     "xtend": "^4.0.0"
   }
